#include "cursor.hpp"
#include "core.hpp"
#include "input-manager.hpp"
#include "workspace-manager.hpp"
#include "debug.hpp"
#include "compositor-surface.hpp"

static void handle_pointer_button_cb(wl_listener*, void *data)
{
    auto ev = static_cast<wlr_event_pointer_button*> (data);
    if (!core->input->handle_pointer_button(ev))
    {
        wlr_seat_pointer_notify_button(core->input->seat, ev->time_msec,
            ev->button, ev->state);
    }

    wlr_idle_notify_activity(core->protocols.idle, core->get_current_seat());
}

static void handle_pointer_motion_cb(wl_listener*, void *data)
{
    auto ev = static_cast<wlr_event_pointer_motion*> (data);
    core->input->handle_pointer_motion(ev);
    wlr_idle_notify_activity(core->protocols.idle, core->get_current_seat());
}

static void handle_pointer_motion_absolute_cb(wl_listener*, void *data)
{
    auto ev = static_cast<wlr_event_pointer_motion_absolute*> (data);
    core->input->handle_pointer_motion_absolute(ev);
    wlr_idle_notify_activity(core->protocols.idle, core->get_current_seat());
}

static void handle_pointer_axis_cb(wl_listener*, void *data)
{
    auto ev = static_cast<wlr_event_pointer_axis*> (data);
    core->input->handle_pointer_axis(ev);
    wlr_idle_notify_activity(core->protocols.idle, core->get_current_seat());
}

<<<<<<< HEAD
static void handle_pointer_swipe_begin_cb(wl_listener*, void *data)
{
    auto ev = static_cast<wlr_event_pointer_swipe_begin*> (data);
    core->input->handle_pointer_swipe_begin(ev);
    wlr_idle_notify_activity(core->protocols.idle, core->get_current_seat());
}

static void handle_pointer_swipe_update_cb(wl_listener*, void *data)
{
    auto ev = static_cast<wlr_event_pointer_swipe_update*> (data);
    core->input->handle_pointer_swipe_update(ev);
    wlr_idle_notify_activity(core->protocols.idle, core->get_current_seat());
}

static void handle_pointer_swipe_end_cb(wl_listener*, void *data)
{
    auto ev = static_cast<wlr_event_pointer_swipe_end*> (data);
    core->input->handle_pointer_swipe_end(ev);
    wlr_idle_notify_activity(core->protocols.idle, core->get_current_seat());
}

static void handle_pointer_pinch_begin_cb(wl_listener*, void *data)
{
    auto ev = static_cast<wlr_event_pointer_pinch_begin*> (data);
    core->input->handle_pointer_pinch_begin(ev);
    wlr_idle_notify_activity(core->protocols.idle, core->get_current_seat());
}

static void handle_pointer_pinch_update_cb(wl_listener*, void *data)
{
    auto ev = static_cast<wlr_event_pointer_pinch_update*> (data);
    core->input->handle_pointer_pinch_update(ev);
    wlr_idle_notify_activity(core->protocols.idle, core->get_current_seat());
}

static void handle_pointer_pinch_end_cb(wl_listener*, void *data)
{
    auto ev = static_cast<wlr_event_pointer_pinch_end*> (data);
    core->input->handle_pointer_pinch_end(ev);
    wlr_idle_notify_activity(core->protocols.idle, core->get_current_seat());
}

=======
static void handle_pointer_frame_cb(wl_listener*, void *data)
{
    core->input->handle_pointer_frame();
    wlr_idle_notify_activity(core->protocols.idle, core->get_current_seat());
}
>>>>>>> fa560164

bool input_manager::handle_pointer_button(wlr_event_pointer_button *ev)
{
    in_mod_binding = false;

    std::vector<std::function<void()>> callbacks;
    if (ev->state == WLR_BUTTON_PRESSED)
    {
        count_other_inputs++;

        GetTuple(gx, gy, core->get_cursor_position());
        auto output = core->get_output_at(gx, gy);
        core->focus_output(output);

        GetTuple(ox, oy, core->get_active_output()->get_cursor_position());

        auto mod_state = get_modifiers();
        for (auto& binding : bindings[WF_BINDING_BUTTON])
        {
            if (binding->output == core->get_active_output() &&
                binding->value->as_cached_button().matches(
                    {mod_state, ev->button}))
            {
                auto callback = binding->call.button;
                callbacks.push_back([=] () {(*callback) (ev->button, ox, oy);});
            }
        }

        for (auto& binding : bindings[WF_BINDING_ACTIVATOR])
        {
            if (binding->output == core->get_active_output() &&
                binding->value->matches_button({mod_state, ev->button}))
            {
                callbacks.push_back(*binding->call.activator);
            }
        }

        for (auto call : callbacks)
            call();
    }
    else
    {
        count_other_inputs--;
    }

    if (active_grab)
    {
        if (active_grab->callbacks.pointer.button)
            active_grab->callbacks.pointer.button(ev->button, ev->state);
        return true;
    }
    else if (cursor_focus)
    {
        auto custom = wf_compositor_surface_from_surface(cursor_focus);
        if (custom)
            custom->on_pointer_button(ev->button, ev->state);
    }

    /* Do not send event to clients if any button binding used it. However, if
     * the binding was just a single button (no modifiers), forward it to the client.
     * This allows some use-cases like click-to-focus plugin. */
    return (!callbacks.empty() && get_modifiers());
}

void input_manager::update_cursor_focus(wayfire_surface_t *focus, int x, int y)
{
    if (focus && !can_focus_surface(focus))
        return;

    wayfire_compositor_surface_t *compositor_surface = wf_compositor_surface_from_surface(cursor_focus);
    if (compositor_surface)
        compositor_surface->on_pointer_leave();

    if (cursor_focus != focus)
        log_info("change cursor focus %p -> %p", cursor_focus, focus);

    cursor_focus = focus;
    if (focus && !wf_compositor_surface_from_surface(focus))
    {
        wlr_seat_pointer_notify_enter(seat, focus->surface, x, y);
    } else
    {
        wlr_seat_pointer_clear_focus(seat);
    }

    if ((compositor_surface = wf_compositor_surface_from_surface(focus)))
        compositor_surface->on_pointer_enter(x, y);
}

void input_manager::update_cursor_position(uint32_t time_msec, bool real_update)
{
    GetTuple(x, y, core->get_cursor_position());
    if (input_grabbed() && real_update)
    {
        GetTuple(sx, sy, core->get_active_output()->get_cursor_position());
        if (active_grab->callbacks.pointer.motion)
            active_grab->callbacks.pointer.motion(sx, sy);
        return;
    }

    int lx, ly;
    wayfire_surface_t *new_focus = input_surface_at(x, y, lx, ly);
    update_cursor_focus(new_focus, lx, ly);

    auto compositor_surface = wf_compositor_surface_from_surface(new_focus);
    if (compositor_surface)
    {
        compositor_surface->on_pointer_motion(lx, ly);
    }
    else if (real_update)
    {
        wlr_seat_pointer_notify_motion(core->input->seat, time_msec, lx, ly);
    }

    update_drag_icons();
}

void input_manager::handle_pointer_motion(wlr_event_pointer_motion *ev)
{
    if (input_grabbed() && active_grab->callbacks.pointer.relative_motion)
        active_grab->callbacks.pointer.relative_motion(ev);

    wlr_cursor_move(cursor->cursor, ev->device, ev->delta_x, ev->delta_y);
    update_cursor_position(ev->time_msec);
}

void input_manager::handle_pointer_motion_absolute(wlr_event_pointer_motion_absolute *ev)
{
    wlr_cursor_warp_absolute(cursor->cursor, ev->device, ev->x, ev->y);
    update_cursor_position(ev->time_msec);
}

void input_manager::handle_pointer_axis(wlr_event_pointer_axis *ev)
{
    std::vector<axis_callback*> callbacks;

    auto mod_state = get_modifiers();

    for (auto& binding : bindings[WF_BINDING_AXIS])
    {
        if (binding->output == core->get_active_output() &&
            binding->value->as_cached_key().matches({mod_state, 0}))
            callbacks.push_back(binding->call.axis);
    }

    for (auto call : callbacks)
        (*call) (ev);

    /* reset modifier bindings */
    in_mod_binding = false;
    if (active_grab)
    {
        if (active_grab->callbacks.pointer.axis)
            active_grab->callbacks.pointer.axis(ev);

        return;
    }

    /* Do not send scroll events to clients if an axis binding has used up the event */
    if (callbacks.size())
        return;

    double mult = ev->source == WLR_AXIS_SOURCE_FINGER ?
        cursor->touchpad_scroll_speed->as_cached_double() :
        cursor->mouse_scroll_speed->as_cached_double();
    wlr_seat_pointer_notify_axis(seat, ev->time_msec, ev->orientation,
                                 mult * ev->delta, mult * ev->delta_discrete, ev->source);
}

<<<<<<< HEAD
void input_manager::handle_pointer_swipe_begin(wlr_event_pointer_swipe_begin *ev)
{
    wlr_pointer_gestures_v1_send_swipe_begin(core->protocols.pointer_gestures, seat,
            ev->time_msec, ev->fingers);
}

void input_manager::handle_pointer_swipe_update(wlr_event_pointer_swipe_update *ev)
{
    wlr_pointer_gestures_v1_send_swipe_update(core->protocols.pointer_gestures, seat,
            ev->time_msec, ev->dx, ev->dy);
}

void input_manager::handle_pointer_swipe_end(wlr_event_pointer_swipe_end *ev)
{
    wlr_pointer_gestures_v1_send_swipe_end(core->protocols.pointer_gestures, seat,
            ev->time_msec, ev->cancelled);
}

void input_manager::handle_pointer_pinch_begin(wlr_event_pointer_pinch_begin *ev)
{
    wlr_pointer_gestures_v1_send_pinch_begin(core->protocols.pointer_gestures, seat,
            ev->time_msec, ev->fingers);
}

void input_manager::handle_pointer_pinch_update(wlr_event_pointer_pinch_update *ev)
{
    wlr_pointer_gestures_v1_send_pinch_update(core->protocols.pointer_gestures, seat,
            ev->time_msec, ev->dx, ev->dy, ev->scale, ev->rotation);
}

void input_manager::handle_pointer_pinch_end(wlr_event_pointer_pinch_end *ev)
{
    wlr_pointer_gestures_v1_send_pinch_end(core->protocols.pointer_gestures, seat,
            ev->time_msec, ev->cancelled);
}

=======
void input_manager::handle_pointer_frame()
{
    wlr_seat_pointer_notify_frame(seat);
}
>>>>>>> fa560164

wf_cursor::wf_cursor()
{
    cursor = wlr_cursor_create();

    wlr_cursor_attach_output_layout(cursor, core->output_layout);
    wlr_cursor_map_to_output(cursor, NULL);
    wlr_cursor_warp(cursor, NULL, cursor->x, cursor->y);

    button.notify             = handle_pointer_button_cb;
    motion.notify             = handle_pointer_motion_cb;
    motion_absolute.notify    = handle_pointer_motion_absolute_cb;
    axis.notify               = handle_pointer_axis_cb;
<<<<<<< HEAD
    swipe_begin.notify        = handle_pointer_swipe_begin_cb;
    swipe_update.notify       = handle_pointer_swipe_update_cb;
    swipe_end.notify          = handle_pointer_swipe_end_cb;
    pinch_begin.notify        = handle_pointer_pinch_begin_cb;
    pinch_update.notify       = handle_pointer_pinch_update_cb;
    pinch_end.notify          = handle_pointer_pinch_end_cb;
=======
    frame.notify              = handle_pointer_frame_cb;
>>>>>>> fa560164

    wl_signal_add(&cursor->events.button, &button);
    wl_signal_add(&cursor->events.motion, &motion);
    wl_signal_add(&cursor->events.motion_absolute, &motion_absolute);
    wl_signal_add(&cursor->events.axis, &axis);
<<<<<<< HEAD
    wl_signal_add(&cursor->events.swipe_begin, &swipe_begin);
    wl_signal_add(&cursor->events.swipe_update, &swipe_update);
    wl_signal_add(&cursor->events.swipe_end, &swipe_end);
    wl_signal_add(&cursor->events.pinch_begin, &pinch_begin);
    wl_signal_add(&cursor->events.pinch_update, &pinch_update);
    wl_signal_add(&cursor->events.pinch_end, &pinch_end);
=======
    wl_signal_add(&cursor->events.frame, &frame);
>>>>>>> fa560164

    init_xcursor();

    config_reloaded = [=] (signal_data*) {
        init_xcursor();
    };

    auto section = core->config->get_section("input");
    mouse_scroll_speed    = section->get_option("mouse_scroll_speed", "1");
    touchpad_scroll_speed = section->get_option("touchpad_scroll_speed", "1");

    core->connect_signal("reload-config", &config_reloaded);
}

void wf_cursor::init_xcursor()
{
    auto section = core->config->get_section("input");

    auto theme = section->get_option("cursor_theme", "default")->as_string();
    auto size = section->get_option("cursor_size", "24");

    auto theme_ptr = (theme == "default") ? NULL : theme.c_str();

    if (xcursor)
        wlr_xcursor_manager_destroy(xcursor);

    xcursor = wlr_xcursor_manager_create(theme_ptr, size->as_int());
    wlr_xcursor_manager_load(xcursor, 1);

    set_cursor("default");
}

void wf_cursor::attach_device(wlr_input_device *device)
{
    wlr_cursor_attach_input_device(cursor, device);
}

void wf_cursor::detach_device(wlr_input_device *device)
{
    wlr_cursor_detach_input_device(cursor, device);
}

void wf_cursor::set_cursor(std::string name)
{
    if (name == "default")
        name = "left_ptr";

    wlr_xcursor_manager_set_cursor_image(xcursor, name.c_str(), cursor);
}

void wf_cursor::hide_cursor()
{
    wlr_cursor_set_surface(cursor, NULL, 0, 0);
}

void wf_cursor::warp_cursor(int x, int y)
{
    wlr_cursor_warp(cursor, NULL, x, y);
    core->input->update_cursor_position(get_current_time());
}

void wf_cursor::set_cursor(wlr_seat_pointer_request_set_cursor_event *ev)
{
    auto focused_surface = ev->seat_client->seat->pointer_state.focused_surface;
    auto client = focused_surface ? wl_resource_get_client(focused_surface->resource) : NULL;

    if (client == ev->seat_client->client && !core->input->input_grabbed())
        wlr_cursor_set_surface(cursor, ev->surface, ev->hotspot_x, ev->hotspot_y);
}

wf_cursor::~wf_cursor()
{
    wl_list_remove(&button.link);
    wl_list_remove(&motion.link);
    wl_list_remove(&motion_absolute.link);
    wl_list_remove(&axis.link);
<<<<<<< HEAD
    wl_list_remove(&swipe_begin.link);
    wl_list_remove(&swipe_update.link);
    wl_list_remove(&swipe_end.link);
    wl_list_remove(&pinch_begin.link);
    wl_list_remove(&pinch_update.link);
    wl_list_remove(&pinch_end.link);
=======
    wl_list_remove(&frame.link);
>>>>>>> fa560164

    core->disconnect_signal("reload-config", &config_reloaded);
}
<|MERGE_RESOLUTION|>--- conflicted
+++ resolved
@@ -38,7 +38,6 @@
     wlr_idle_notify_activity(core->protocols.idle, core->get_current_seat());
 }
 
-<<<<<<< HEAD
 static void handle_pointer_swipe_begin_cb(wl_listener*, void *data)
 {
     auto ev = static_cast<wlr_event_pointer_swipe_begin*> (data);
@@ -81,13 +80,11 @@
     wlr_idle_notify_activity(core->protocols.idle, core->get_current_seat());
 }
 
-=======
 static void handle_pointer_frame_cb(wl_listener*, void *data)
 {
     core->input->handle_pointer_frame();
     wlr_idle_notify_activity(core->protocols.idle, core->get_current_seat());
 }
->>>>>>> fa560164
 
 bool input_manager::handle_pointer_button(wlr_event_pointer_button *ev)
 {
@@ -257,7 +254,6 @@
                                  mult * ev->delta, mult * ev->delta_discrete, ev->source);
 }
 
-<<<<<<< HEAD
 void input_manager::handle_pointer_swipe_begin(wlr_event_pointer_swipe_begin *ev)
 {
     wlr_pointer_gestures_v1_send_swipe_begin(core->protocols.pointer_gestures, seat,
@@ -294,12 +290,10 @@
             ev->time_msec, ev->cancelled);
 }
 
-=======
 void input_manager::handle_pointer_frame()
 {
     wlr_seat_pointer_notify_frame(seat);
 }
->>>>>>> fa560164
 
 wf_cursor::wf_cursor()
 {
@@ -313,31 +307,25 @@
     motion.notify             = handle_pointer_motion_cb;
     motion_absolute.notify    = handle_pointer_motion_absolute_cb;
     axis.notify               = handle_pointer_axis_cb;
-<<<<<<< HEAD
     swipe_begin.notify        = handle_pointer_swipe_begin_cb;
     swipe_update.notify       = handle_pointer_swipe_update_cb;
     swipe_end.notify          = handle_pointer_swipe_end_cb;
     pinch_begin.notify        = handle_pointer_pinch_begin_cb;
     pinch_update.notify       = handle_pointer_pinch_update_cb;
     pinch_end.notify          = handle_pointer_pinch_end_cb;
-=======
     frame.notify              = handle_pointer_frame_cb;
->>>>>>> fa560164
 
     wl_signal_add(&cursor->events.button, &button);
     wl_signal_add(&cursor->events.motion, &motion);
     wl_signal_add(&cursor->events.motion_absolute, &motion_absolute);
     wl_signal_add(&cursor->events.axis, &axis);
-<<<<<<< HEAD
     wl_signal_add(&cursor->events.swipe_begin, &swipe_begin);
     wl_signal_add(&cursor->events.swipe_update, &swipe_update);
     wl_signal_add(&cursor->events.swipe_end, &swipe_end);
     wl_signal_add(&cursor->events.pinch_begin, &pinch_begin);
     wl_signal_add(&cursor->events.pinch_update, &pinch_update);
     wl_signal_add(&cursor->events.pinch_end, &pinch_end);
-=======
     wl_signal_add(&cursor->events.frame, &frame);
->>>>>>> fa560164
 
     init_xcursor();
 
@@ -414,16 +402,13 @@
     wl_list_remove(&motion.link);
     wl_list_remove(&motion_absolute.link);
     wl_list_remove(&axis.link);
-<<<<<<< HEAD
     wl_list_remove(&swipe_begin.link);
     wl_list_remove(&swipe_update.link);
     wl_list_remove(&swipe_end.link);
     wl_list_remove(&pinch_begin.link);
     wl_list_remove(&pinch_update.link);
     wl_list_remove(&pinch_end.link);
-=======
     wl_list_remove(&frame.link);
->>>>>>> fa560164
 
     core->disconnect_signal("reload-config", &config_reloaded);
 }
